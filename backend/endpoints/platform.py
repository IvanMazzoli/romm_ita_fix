from decorators.auth import protected_route
from endpoints.responses import MessageResponse
from endpoints.responses.platform import PlatformSchema
from fastapi import APIRouter, HTTPException, Request, status
from handler import db_platform_handler, igdb_handler
from logger.logger import log

router = APIRouter()


@protected_route(router.post, "/platforms", ["platforms.write"])
async def add_platforms(request: Request) -> MessageResponse:
    """Create platform endpoint

    Args:
        request (Request): Fastapi Request object

    Returns:
        MessageResponse: Standard message response
    """

<<<<<<< HEAD
    data = await request.json()
    fs_slug = data["fs_slug"]
    platform = igdb_handler.get_platform(fs_slug)
    log.debug(platform)

    return {"msg": f"Platform created successfully!"}
=======
    return {"msg": "Enpoint not available yet"}
>>>>>>> aafac567


@protected_route(router.get, "/platforms", ["platforms.read"])
def get_platforms(request: Request) -> list[PlatformSchema]:
    """Get platforms endpoint

    Args:
        request (Request): Fastapi Request object
        id (int, optional): Platform id. Defaults to None.

    Returns:
        list[PlatformSchema]: List of platforms
    """

    return db_platform_handler.get_platforms()


@protected_route(router.get, "/platforms/{id}", ["platforms.read"])
def get_platform(request: Request, id: int) -> PlatformSchema:
    """Get platforms endpoint

    Args:
        request (Request): Fastapi Request object
        id (int, optional): Platform id. Defaults to None.

    Returns:
        PlatformSchema: Platform
    """

    return db_platform_handler.get_platforms(id)


@protected_route(router.put, "/platforms/{id}", ["platforms.write"])
async def update_platform(request: Request) -> MessageResponse:
    """Update platform endpoint

    Args:
        request (Request): Fastapi Request object

    Returns:
        MessageResponse: Standard message response
    """

    return {"msg": "Enpoint not available yet"}


@protected_route(router.delete, "/platforms/{id}", ["platforms.write"])
async def delete_platforms(request: Request, id: int) -> MessageResponse:
    """Delete platforms endpoint

    Args:
        request (Request): Fastapi Request object
        {
            "platforms": List of rom's ids to delete
        }

    Raises:
        HTTPException: Platform not found

    Returns:
        MessageResponse: Standard message response
    """

    platform = db_platform_handler.get_platforms(id)
    if not platform:
        error = f"Platform {platform.name} - [{platform.fs_slug}] not found"
        log.error(error)
        raise HTTPException(status_code=status.HTTP_404_NOT_FOUND, detail=error)

    log.info(f"Deleting {platform.name} [{platform.fs_slug}] from database")
    db_platform_handler.delete_platform(id)

    return {"msg": f"{platform.name} - [{platform.fs_slug}] deleted successfully!"}<|MERGE_RESOLUTION|>--- conflicted
+++ resolved
@@ -19,16 +19,12 @@
         MessageResponse: Standard message response
     """
 
-<<<<<<< HEAD
     data = await request.json()
     fs_slug = data["fs_slug"]
     platform = igdb_handler.get_platform(fs_slug)
     log.debug(platform)
 
     return {"msg": f"Platform created successfully!"}
-=======
-    return {"msg": "Enpoint not available yet"}
->>>>>>> aafac567
 
 
 @protected_route(router.get, "/platforms", ["platforms.read"])
