--- conflicted
+++ resolved
@@ -429,12 +429,8 @@
                 "igdb_id": None,
                 "sgdb_id": None,
                 "moby_id": None,
-<<<<<<< HEAD
                 "ss_id": None,
-                "name": rom.file_name,
-=======
                 "name": rom.fs_name,
->>>>>>> e708719f
                 "summary": "",
                 "url_screenshots": [],
                 "path_screenshots": [],
@@ -453,18 +449,12 @@
         if not rom:
             raise RomNotFoundInDatabaseException(id)
 
-<<<<<<< HEAD
-    cleaned_data = {
-        "igdb_id": data.get("igdb_id", None),
-        "moby_id": data.get("moby_id", None),
-        "ss_id": data.get("ss_id", None),
-=======
         return DetailedRomSchema.from_orm_with_request(rom, request)
 
     cleaned_data: dict[str, Any] = {
         "igdb_id": data.get("igdb_id", rom.igdb_id),
         "moby_id": data.get("moby_id", rom.moby_id),
->>>>>>> e708719f
+        "ss_id": data.get("ss_id", rom.ss_id),
     }
 
     moby_id = cleaned_data["moby_id"]
@@ -477,7 +467,6 @@
         )
         cleaned_data.update({"path_screenshots": path_screenshots})
 
-<<<<<<< HEAD
     if (
         cleaned_data.get("ss_id", "")
         and int(cleaned_data.get("ss_id", "")) != rom.ss_id
@@ -495,11 +484,6 @@
         and int(cleaned_data.get("igdb_id", "")) != rom.igdb_id
     ):
         igdb_rom = await meta_igdb_handler.get_rom_by_id(cleaned_data["igdb_id"])
-=======
-    igdb_id = cleaned_data["igdb_id"]
-    if igdb_id and int(igdb_id) != rom.igdb_id:
-        igdb_rom = await meta_igdb_handler.get_rom_by_id(int(igdb_id))
->>>>>>> e708719f
         cleaned_data.update(igdb_rom)
         path_screenshots = await fs_resource_handler.get_rom_screenshots(
             rom=rom,
