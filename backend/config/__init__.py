import os
import secrets
from typing import Final

from dotenv import load_dotenv

load_dotenv()

# UVICORN
DEV_PORT: Final = int(os.environ.get("VITE_BACKEND_DEV_PORT", "5000"))
DEV_HOST: Final = "0.0.0.0"
ROMM_HOST: Final = os.environ.get("ROMM_HOST", DEV_HOST)

# PATHS
ROMM_BASE_PATH: Final = os.environ.get("ROMM_BASE_PATH", "/romm")
LIBRARY_BASE_PATH: Final = f"{ROMM_BASE_PATH}/library"
FRONTEND_LIBRARY_PATH: Final = "/assets/romm/library"
FRONTEND_RESOURCES_PATH: Final = "/assets/romm/resources"

# DEFAULT RESOURCES
DEFAULT_URL_COVER_L: Final = (
    "https://images.igdb.com/igdb/image/upload/t_cover_big/nocover.png"
)
DEFAULT_PATH_COVER_L: Final = "default/default/cover/big.png"
<<<<<<< HEAD
=======
DEFAULT_WIDTH_COVER_L: Final = 264  # Width of big cover of IGDB
DEFAULT_HEIGHT_COVER_L: Final = 352  # Height of big cover of IGDB
>>>>>>> caef5e87
DEFAULT_URL_COVER_S: Final = (
    "https://images.igdb.com/igdb/image/upload/t_cover_small/nocover.png"
)
DEFAULT_PATH_COVER_S: Final = "default/default/cover/small.png"
<<<<<<< HEAD
=======
DEFAULT_WIDTH_COVER_S: Final = 90  # Width of small cover of IGDB
DEFAULT_HEIGHT_COVER_S: Final = 120  # Height of small cover of IGDB
>>>>>>> caef5e87

# MARIADB
DB_HOST: Final = os.environ.get("DB_HOST", "127.0.0.1")
DB_PORT: Final = int(os.environ.get("DB_PORT", 3306))
DB_USER: Final = os.environ.get("DB_USER")
DB_PASSWD: Final = os.environ.get("DB_PASSWD")
DB_NAME: Final = os.environ.get("DB_NAME", "romm")

# REDIS
ENABLE_EXPERIMENTAL_REDIS: Final = (
    os.environ.get("ENABLE_EXPERIMENTAL_REDIS", "false") == "true"
)
REDIS_HOST: Final = os.environ.get("REDIS_HOST", "localhost")
REDIS_PORT: Final = os.environ.get("REDIS_PORT", "6379")
REDIS_PASSWORD: Final = os.environ.get("REDIS_PASSWORD")

# IGDB
IGDB_CLIENT_ID: Final = os.environ.get(
    "IGDB_CLIENT_ID", os.environ.get("CLIENT_ID", "")
)
IGDB_CLIENT_SECRET: Final = os.environ.get(
    "IGDB_CLIENT_SECRET", os.environ.get("CLIENT_SECRET", "")
)

# STEAMGRIDDB
STEAMGRIDDB_API_KEY: Final = os.environ.get("STEAMGRIDDB_API_KEY", "")

# DB DRIVERS
ROMM_DB_DRIVER: Final = os.environ.get("ROMM_DB_DRIVER", "sqlite")

# AUTH
ROMM_AUTH_ENABLED: Final = os.environ.get("ROMM_AUTH_ENABLED", "false") == "true"
ROMM_AUTH_USERNAME: Final = os.environ.get("ROMM_AUTH_USERNAME", "admin")
ROMM_AUTH_PASSWORD: Final = os.environ.get("ROMM_AUTH_PASSWORD", "admin")
ROMM_AUTH_SECRET_KEY: Final = os.environ.get(
    "ROMM_AUTH_SECRET_KEY", secrets.token_hex(32)
)

# TASKS
ENABLE_RESCAN_ON_FILESYSTEM_CHANGE: Final = (
    os.environ.get("ENABLE_RESCAN_ON_FILESYSTEM_CHANGE", "false") == "true"
)
RESCAN_ON_FILESYSTEM_CHANGE_DELAY: Final = int(
    os.environ.get("RESCAN_ON_FILESYSTEM_CHANGE_DELAY", 5)  # 5 minutes
)
ENABLE_SCHEDULED_RESCAN: Final = (
    os.environ.get("ENABLE_SCHEDULED_RESCAN", "false") == "true"
)
SCHEDULED_RESCAN_CRON: Final = os.environ.get(
    "SCHEDULED_RESCAN_CRON",
    "0 3 * * *",  # At 3:00 AM every day
)
ENABLE_SCHEDULED_UPDATE_SWITCH_TITLEDB: Final = (
    os.environ.get("ENABLE_SCHEDULED_UPDATE_SWITCH_TITLEDB", "false") == "true"
)
SCHEDULED_UPDATE_SWITCH_TITLEDB_CRON: Final = os.environ.get(
    "SCHEDULED_UPDATE_SWITCH_TITLEDB_CRON",
    "0 4 * * *",  # At 4:00 AM every day
)
ENABLE_SCHEDULED_UPDATE_MAME_XML: Final = (
    os.environ.get("ENABLE_SCHEDULED_UPDATE_MAME_XML", "false") == "true"
)
SCHEDULED_UPDATE_MAME_XML_CRON: Final = os.environ.get(
    "SCHEDULED_UPDATE_MAME_XML_CRON",
    "0 5 * * *",  # At 5:00 AM every day
)<|MERGE_RESOLUTION|>--- conflicted
+++ resolved
@@ -22,20 +22,10 @@
     "https://images.igdb.com/igdb/image/upload/t_cover_big/nocover.png"
 )
 DEFAULT_PATH_COVER_L: Final = "default/default/cover/big.png"
-<<<<<<< HEAD
-=======
-DEFAULT_WIDTH_COVER_L: Final = 264  # Width of big cover of IGDB
-DEFAULT_HEIGHT_COVER_L: Final = 352  # Height of big cover of IGDB
->>>>>>> caef5e87
 DEFAULT_URL_COVER_S: Final = (
     "https://images.igdb.com/igdb/image/upload/t_cover_small/nocover.png"
 )
 DEFAULT_PATH_COVER_S: Final = "default/default/cover/small.png"
-<<<<<<< HEAD
-=======
-DEFAULT_WIDTH_COVER_S: Final = 90  # Width of small cover of IGDB
-DEFAULT_HEIGHT_COVER_S: Final = 120  # Height of small cover of IGDB
->>>>>>> caef5e87
 
 # MARIADB
 DB_HOST: Final = os.environ.get("DB_HOST", "127.0.0.1")
