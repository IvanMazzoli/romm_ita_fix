from sqlalchemy import Integer, Column, String, Text, Boolean, Float, JSON, ForeignKey
from sqlalchemy.orm import relationship, Mapped
from functools import cached_property

from config import DEFAULT_PATH_COVER_S, DEFAULT_PATH_COVER_L, FRONT_LIBRARY_PATH
from .base import BaseModel

<<<<<<< HEAD
=======
SIZE_UNIT_TO_BYTES = {
    "B": 1,
    "KB": 1024,
    "MB": 1024^2,
    "GB": 1024^3,
    "TB": 1024^4,
    "PB": 1024^5,
}
>>>>>>> 8ab68c1e

class Rom(BaseModel):
    from .platform import Platform

    __tablename__ = "roms"
    id = Column(Integer(), primary_key=True, autoincrement=True)

    igdb_id: str = Column(Integer())
    sgdb_id: str = Column(Integer())

    # Foreign key to platform
    platform_slug = Column(
        String(length=50), ForeignKey("platforms.slug"), nullable=False
    )
    platform: Mapped[Platform] = relationship(  # noqa
        "Platform", lazy="joined", innerjoin=True
    )

    ### DEPRECATED ###
    p_name: str = Column(String(length=150), default="")
    p_igdb_id: str = Column(String(length=10), default="")
    p_sgdb_id: str = Column(String(length=10), default="")
    ### DEPRECATED ###

    file_name: str = Column(String(length=450), nullable=False)
    file_name_no_tags: str = Column(String(length=450), nullable=False)
    file_extension: str = Column(String(length=10), nullable=False)
    file_path: str = Column(String(length=1000), nullable=False)
    file_size = Column(Float, default=0.0, nullable=False)
    file_size_units: str = Column(String(length=10), nullable=False)

    name: str = Column(String(length=350))
    slug: str = Column(String(length=400))
    summary: str = Column(Text)

    path_cover_s: str = Column(Text, default=DEFAULT_PATH_COVER_S)
    path_cover_l: str = Column(Text, default=DEFAULT_PATH_COVER_L)
    url_cover: str = Column(Text, default=DEFAULT_PATH_COVER_L)

    region: str = Column(String(20))
    revision: str = Column(String(20))
    tags: JSON = Column(JSON, default=[])
    multi: bool = Column(Boolean, default=False)
    files: JSON = Column(JSON, default=[])
    url_screenshots: JSON = Column(JSON, default=[])
    path_screenshots: JSON = Column(JSON, default=[])

    @property
    def platform_name(self) -> str:
        return self.platform.name

    @cached_property
    def full_path(self) -> str:
        return f"{self.file_path}/{self.file_name}"

    @cached_property
    def download_path(self) -> str:
        return f"{FRONT_LIBRARY_PATH}/{self.full_path}"
    
    @property
    def file_size_bytes(self) -> int:
        return int(self.file_size * SIZE_UNIT_TO_BYTES[self.file_size_units or 'B'])

    @property
    def has_cover(self) -> bool:
        return (
            self.path_cover_s != DEFAULT_PATH_COVER_S
            or self.path_cover_l != DEFAULT_PATH_COVER_L
        )

    def __repr__(self) -> str:
        return self.file_name<|MERGE_RESOLUTION|>--- conflicted
+++ resolved
@@ -5,8 +5,6 @@
 from config import DEFAULT_PATH_COVER_S, DEFAULT_PATH_COVER_L, FRONT_LIBRARY_PATH
 from .base import BaseModel
 
-<<<<<<< HEAD
-=======
 SIZE_UNIT_TO_BYTES = {
     "B": 1,
     "KB": 1024,
@@ -15,7 +13,6 @@
     "TB": 1024^4,
     "PB": 1024^5,
 }
->>>>>>> 8ab68c1e
 
 class Rom(BaseModel):
     from .platform import Platform
