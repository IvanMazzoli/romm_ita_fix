import functools
from collections.abc import Iterable
from typing import Sequence

from decorators.database import begin_session
from models.collection import Collection
from models.rom import Rom, RomFile, RomUser
from sqlalchemy import and_, delete, func, or_, select, update
from sqlalchemy.orm import Query, Session, selectinload

from .base_handler import DBBaseHandler


def with_details(func):
    @functools.wraps(func)
    def wrapper(*args, **kwargs):
        session = kwargs.get("session")
        if session is None:
            raise TypeError(
                f"{func} is missing required kwarg 'session' with type 'Session'"
            )

        kwargs["query"] = select(Rom).options(
            selectinload(Rom.saves),
            selectinload(Rom.states),
            selectinload(Rom.screenshots),
            selectinload(Rom.rom_users),
            selectinload(Rom.sibling_roms),
        )
        return func(*args, **kwargs)

    return wrapper


def with_simple(func):
    @functools.wraps(func)
    def wrapper(*args, **kwargs):
        session = kwargs.get("session")
        if session is None:
            raise TypeError(
                f"{func} is missing required kwarg 'session' with type 'Session'"
            )

        kwargs["query"] = select(Rom).options(
            selectinload(Rom.rom_users), selectinload(Rom.sibling_roms)
        )
        return func(*args, **kwargs)

    return wrapper


class DBRomsHandler(DBBaseHandler):
    def _filter(
        self,
        data,
        platform_id: int | None,
        collection_id: int | None,
        search_term: str,
        session: Session,
    ):
        if platform_id:
            data = data.filter(Rom.platform_id == platform_id)

        if collection_id:
            collection = (
                session.query(Collection)
                .filter(Collection.id == collection_id)
                .one_or_none()
            )
            if collection:
                data = data.filter(Rom.id.in_(collection.roms))

        if search_term:
            data = data.filter(
                or_(
                    Rom.fs_name.ilike(f"%{search_term}%"),
                    Rom.name.ilike(f"%{search_term}%"),
                )
            )

        return data

    def _order(self, data, order_by: str, order_dir: str):
        if order_by == "id":
            _column = Rom.id
        else:
            _column = func.lower(Rom.name)

        if order_dir == "desc":
            return data.order_by(_column.desc())
        else:
            return data.order_by(_column.asc())

    @begin_session
    @with_details
    def add_rom(self, rom: Rom, query: Query = None, session: Session = None) -> Rom:
        rom = session.merge(rom)
        session.flush()

        return session.scalar(query.filter_by(id=rom.id).limit(1))

    @begin_session
    @with_details
    def get_rom(
        self, id: int, *, query: Query = None, session: Session = None
    ) -> Rom | None:
        return session.scalar(query.filter_by(id=id).limit(1))

    @begin_session
    @with_simple
    def get_roms(
        self,
        *,
        platform_id: int | None = None,
        collection_id: int | None = None,
        search_term: str = "",
        order_by: str = "name",
        order_dir: str = "asc",
        limit: int | None = None,
        offset: int | None = None,
        query: Query = None,
        session: Session = None,
    ) -> Sequence[Rom]:
        filtered_query = self._filter(
            query, platform_id, collection_id, search_term, session
        )
        ordered_query = self._order(filtered_query, order_by, order_dir)
        offset_query = ordered_query.offset(offset)
        limited_query = offset_query.limit(limit)
        return session.scalars(limited_query).unique().all()

    @begin_session
    @with_details
    def get_rom_by_fs_name(
        self,
        platform_id: int,
        fs_name: str,
        query: Query = None,
        session: Session = None,
    ) -> Rom | None:
        return session.scalar(
            query.filter_by(platform_id=platform_id, fs_name=fs_name).limit(1)
        )

    @begin_session
    def get_roms_by_fs_name(
        self,
        platform_id: int,
        fs_names: Iterable[str],
        query: Query = None,
        session: Session = None,
    ) -> dict[str, Rom]:
        """Retrieve a dictionary of roms by their filesystem names."""
        query = query or select(Rom)
        roms = (
            session.scalars(
                query.filter(Rom.fs_name.in_(fs_names)).filter_by(
                    platform_id=platform_id
                )
            )
            .unique()
            .all()
        )
        return {rom.fs_name: rom for rom in roms}

    @begin_session
    @with_details
    def get_rom_by_fs_name_no_tags(
        self, fs_name_no_tags: str, query: Query = None, session: Session = None
    ) -> Rom | None:
        return session.scalar(query.filter_by(fs_name_no_tags=fs_name_no_tags).limit(1))

    @begin_session
    @with_details
    def get_rom_by_fs_name_no_ext(
        self, fs_name_no_ext: str, query: Query = None, session: Session = None
    ) -> Rom | None:
        return session.scalar(query.filter_by(fs_name_no_ext=fs_name_no_ext).limit(1))

    @begin_session
<<<<<<< HEAD
    def get_rom_collections(
        self, rom: Rom, session: Session = None
    ) -> Sequence[Collection]:
        return (
            session.scalars(
                select(Collection)
                .filter(func.json_contains(Collection.roms, f"{rom.id}"))
                .order_by(Collection.name.asc())
            )
            .unique()
            .all()
        )

    @begin_session
=======
>>>>>>> 424266c6
    def update_rom(self, id: int, data: dict, session: Session = None) -> Rom:
        session.execute(
            update(Rom)
            .where(Rom.id == id)
            .values(**data)
            .execution_options(synchronize_session="evaluate")
        )
        return session.query(Rom).filter_by(id=id).one()

    @begin_session
    def delete_rom(self, id: int, session: Session = None) -> None:
        session.execute(
            delete(Rom)
            .where(Rom.id == id)
            .execution_options(synchronize_session="evaluate")
        )

    @begin_session
    def purge_roms(
        self, platform_id: int, fs_roms_to_keep: list[str], session: Session = None
    ) -> Sequence[Rom]:
        purged_roms = (
            session.scalars(
                select(Rom)
                .order_by(Rom.fs_name.asc())
                .where(
                    and_(
                        Rom.platform_id == platform_id,
                        Rom.fs_name.not_in(fs_roms_to_keep),
                    )
                )
            )
            .unique()
            .all()
        )
        session.execute(
            delete(Rom)
            .where(
                and_(
                    Rom.platform_id == platform_id, Rom.fs_name.not_in(fs_roms_to_keep)
                )
            )
            .execution_options(synchronize_session="evaluate")
        )
        return purged_roms

    @begin_session
    def add_rom_user(
        self, rom_id: int, user_id: int, session: Session = None
    ) -> RomUser:
        return session.merge(RomUser(rom_id=rom_id, user_id=user_id))

    @begin_session
    def get_rom_user(
        self, rom_id: int, user_id: int, session: Session = None
    ) -> RomUser | None:
        return session.scalar(
            select(RomUser).filter_by(rom_id=rom_id, user_id=user_id).limit(1)
        )

    @begin_session
    @with_simple
    def get_roms_user(
        self,
        *,
        user_id: int,
        platform_id: int | None = None,
        collection_id: int | None = None,
        search_term: str = "",
        order_by: str = "name",
        order_dir: str = "asc",
        limit: int | None = None,
        offset: int | None = None,
        query: Query = None,
        session: Session = None,
    ) -> list[Rom]:
        filtered_query = (
            query.join(RomUser)
            .filter(RomUser.user_id == user_id)
            .order_by(RomUser.last_played.desc())
        )
        filtered_query = self._filter(
            filtered_query, platform_id, collection_id, search_term, session
        )
        offset_query = filtered_query.offset(offset)
        limited_query = offset_query.limit(limit)
        return session.scalars(limited_query).unique().all()

    @begin_session
    def get_rom_user_by_id(self, id: int, session: Session = None) -> RomUser | None:
        return session.scalar(select(RomUser).filter_by(id=id).limit(1))

    @begin_session
    def update_rom_user(self, id: int, data: dict, session: Session = None) -> RomUser:
        session.execute(
            update(RomUser)
            .where(RomUser.id == id)
            .values(**data)
            .execution_options(synchronize_session="evaluate")
        )

<<<<<<< HEAD
        rom_user = session.query(RomUser).filter_by(id=id).one()
        if data.get("is_main_sibling", False):
            rom = session.query(Rom).filter_by(id=rom_user.rom_id).one()
            session.execute(
                update(RomUser)
                .where(
                    and_(
                        RomUser.rom_id.in_(r.id for r in rom.sibling_roms),
                        RomUser.user_id == rom_user.user_id,
                    )
=======
        rom_user = self.get_rom_user_by_id(id)

        if not data.get("is_main_sibling", False):
            return rom_user

        rom = self.get_rom(rom_user.rom_id)
        session.execute(
            update(RomUser)
            .where(
                and_(
                    RomUser.rom_id.in_(r.id for r in rom.sibling_roms),
                    RomUser.user_id == rom_user.user_id,
>>>>>>> 424266c6
                )
            )
            .values(is_main_sibling=False)
        )

        return session.query(RomUser).filter_by(id=id).one()

    @begin_session
    def add_rom_file(self, rom_file: RomFile, session: Session = None) -> RomFile:
        return session.merge(rom_file)

    @begin_session
    def get_rom_files(self, rom_id: int, session: Session = None) -> Sequence[RomFile]:
        return session.scalars(select(RomFile).filter_by(rom_id=rom_id)).unique().all()

    @begin_session
    def get_rom_file_by_id(self, id: int, session: Session = None) -> RomFile | None:
        return session.scalar(select(RomFile).filter_by(id=id).limit(1))

    @begin_session
    def get_rom_file_by_file_name(
        self, rom_id: int, file_name: str, session: Session = None
    ) -> RomFile | None:
        return session.scalar(
            select(RomFile).filter_by(rom_id=rom_id, file_name=file_name).limit(1)
        )

    @begin_session
    def update_rom_file(self, id: int, data: dict, session: Session = None) -> RomFile:
        session.execute(
            update(RomFile)
            .where(RomFile.id == id)
            .values(**data)
            .execution_options(synchronize_session="evaluate")
        )

        return session.query(RomFile).filter_by(id=id).one()<|MERGE_RESOLUTION|>--- conflicted
+++ resolved
@@ -178,23 +178,6 @@
         return session.scalar(query.filter_by(fs_name_no_ext=fs_name_no_ext).limit(1))
 
     @begin_session
-<<<<<<< HEAD
-    def get_rom_collections(
-        self, rom: Rom, session: Session = None
-    ) -> Sequence[Collection]:
-        return (
-            session.scalars(
-                select(Collection)
-                .filter(func.json_contains(Collection.roms, f"{rom.id}"))
-                .order_by(Collection.name.asc())
-            )
-            .unique()
-            .all()
-        )
-
-    @begin_session
-=======
->>>>>>> 424266c6
     def update_rom(self, id: int, data: dict, session: Session = None) -> Rom:
         session.execute(
             update(Rom)
@@ -270,7 +253,7 @@
         offset: int | None = None,
         query: Query = None,
         session: Session = None,
-    ) -> list[Rom]:
+    ) -> Sequence[Rom]:
         filtered_query = (
             query.join(RomUser)
             .filter(RomUser.user_id == user_id)
@@ -296,18 +279,6 @@
             .execution_options(synchronize_session="evaluate")
         )
 
-<<<<<<< HEAD
-        rom_user = session.query(RomUser).filter_by(id=id).one()
-        if data.get("is_main_sibling", False):
-            rom = session.query(Rom).filter_by(id=rom_user.rom_id).one()
-            session.execute(
-                update(RomUser)
-                .where(
-                    and_(
-                        RomUser.rom_id.in_(r.id for r in rom.sibling_roms),
-                        RomUser.user_id == rom_user.user_id,
-                    )
-=======
         rom_user = self.get_rom_user_by_id(id)
 
         if not data.get("is_main_sibling", False):
@@ -320,7 +291,6 @@
                 and_(
                     RomUser.rom_id.in_(r.id for r in rom.sibling_roms),
                     RomUser.user_id == rom_user.user_id,
->>>>>>> 424266c6
                 )
             )
             .values(is_main_sibling=False)
