--- conflicted
+++ resolved
@@ -15,15 +15,11 @@
   }
 );
 
-<<<<<<< HEAD
-async function fetchPlatforms() {
-=======
 export async function fetchRecentRoms() {
   return api.get("/roms/recent");
 }
 
-export async function fetchPlatformsApi() {
->>>>>>> 8ab68c1e
+async function fetchPlatforms() {
   return api.get("/platforms");
 }
 
