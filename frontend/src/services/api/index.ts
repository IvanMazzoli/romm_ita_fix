import router from "@/plugins/router";
import axios from "axios";
import { default as Cookies } from "js-cookie";
import { debounce } from "lodash";

const api = axios.create({ baseURL: "/api", timeout: 120000 });

const inflightRequests = new Set();

const networkQuiesced = debounce(() => {
  document.dispatchEvent(new CustomEvent("network-quiesced"));
}, 250);

api.interceptors.request.use((config) => {
  // Add request to set of inflight requests
  inflightRequests.add(config.url);

  // Cancel debounced networkQuiesced since a new request just came in
  networkQuiesced.cancel();

  // Set CSRF header for all requests
  config.headers["x-csrftoken"] = Cookies.get("romm_csrftoken");
  return config;
});

api.interceptors.response.use(
  (response) => {
    // Remove request from set of inflight requests
    inflightRequests.delete(response.config.url);

    // If there are no more inflight requests, fetch app-wide data
    if (inflightRequests.size === 0) {
      networkQuiesced();
    }

    return response;
  },
<<<<<<< HEAD
  (error) => {
    if (error.response?.status === 401) {
      Cookies.remove("romm_session");

=======
  async (error) => {
    if (error.response?.status === 403) {
      // Clear cookies and redirect to login page
      Cookies.remove("romm_session");

      // Refetch CSRF cookie
      await refetchCSRFToken();

      const pathname = window.location.pathname;
      const params = new URLSearchParams(window.location.search);

>>>>>>> 96a0ba59
      router.push({
        name: "login",
        query: {
          next: params.get("next") ?? (pathname !== "/login" ? pathname : "/"),
        },
      });
    }
    return Promise.reject(error);
  },
);

export default api;

export async function refetchCSRFToken() {
  Cookies.remove("romm_csrftoken");

  return await api.get("/heartbeat");
}<|MERGE_RESOLUTION|>--- conflicted
+++ resolved
@@ -35,14 +35,8 @@
 
     return response;
   },
-<<<<<<< HEAD
-  (error) => {
+  async (error) => {
     if (error.response?.status === 401) {
-      Cookies.remove("romm_session");
-
-=======
-  async (error) => {
-    if (error.response?.status === 403) {
       // Clear cookies and redirect to login page
       Cookies.remove("romm_session");
 
@@ -52,7 +46,6 @@
       const pathname = window.location.pathname;
       const params = new URLSearchParams(window.location.search);
 
->>>>>>> 96a0ba59
       router.push({
         name: "login",
         query: {
