--- conflicted
+++ resolved
@@ -58,11 +58,7 @@
   <span id="bg" />
 
   <v-container class="fill-height justify-center">
-    <v-card
-      id="card"
-      class="py-8 px-5"
-      width="500"
-    >
+    <v-card id="card" class="py-8 px-5" width="500">
       <v-row>
         <v-col>
           <v-img
@@ -73,10 +69,7 @@
           />
 
           <v-row class="text-white justify-center mt-2">
-            <v-col
-              cols="10"
-              md="8"
-            >
+            <v-col cols="10" md="8">
               <v-text-field
                 v-model="username"
                 prepend-inner-icon="mdi-account"
@@ -99,23 +92,16 @@
           </v-row>
 
           <v-row class="justify-center">
-            <v-col
-              cols="10"
-              md="8"
-            >
+            <v-col cols="10" md="8">
               <v-btn
                 :disabled="logging"
                 color="romm-accent-1"
                 append-icon="mdi-chevron-right-circle-outline"
                 block
                 :loading="logging"
-<<<<<<< HEAD
-                >Login
-=======
                 @click="login()"
               >
                 Login
->>>>>>> eb277808
                 <template #loader>
                   <v-progress-circular
                     color="romm-accent-1"
@@ -131,10 +117,7 @@
       </v-row>
     </v-card>
 
-    <div
-      id="version"
-      class="position-absolute"
-    >
+    <div id="version" class="position-absolute">
       <span class="text-white">{{ heartbeatStore.value.VERSION }}</span>
     </div>
   </v-container>
