import { defineStore } from "pinia";

export default defineStore("roms", {
<<<<<<< HEAD
  state: () => ({ selected: [], lastSelectedIndex: -1, touchScreen: false }),
=======
  state: () => ({
    _all: [],
    _filteredIDs: [],
    _searchIDs: [],
    _selectedIDs: [],
    lastSelectedIndex: -1,
  }),

  getters: {
    allRoms: (state) => state._all,
    filteredRoms: (state) => state._all.filter((rom) => state._filteredIDs.includes(rom.id)),
    searchRoms: (state) => state._all.filter((rom) => state._searchIDs.includes(rom.id)),
    selectedRoms: (state) =>  state._all.filter((rom) => state._selectedIDs.includes(rom.id)),
  },
>>>>>>> 8fbf2211

  actions: {
    // All roms
    set(roms) {
      this._all = roms;
    },
    add(roms) {
      this._all = this._all.concat(roms);
    },
    update(rom) {
      this._all = this._all.map((value) => {
        if (value.id === rom.id) {
          return rom;
        }
        return value;
      });
    },
    remove(roms) {
      this._all = this._all.filter((value) => {
        return !roms.find((rom) => {
          return rom.id === value.id;
        });
      });
    },
    reset() {
      this._all = [];
      this._filteredIDs = [];
      this._searchIDs = [];
      this._selectedIDs = [];
      this.lastSelectedIndex = -1;
    },

    // Filtered roms
    setFiltered(roms) {
      this._filteredIDs = roms.map((rom) => rom.id);
    },

    // Search roms
    setSearch(roms) {
      this._searchIDs = roms.map((rom) => rom.id);
    },

    // Selected roms
    setSelection(roms) {
      this._selectedIDs =  roms.map((rom) => rom.id);
    },
    addToSelection(rom) {
      this._selectedIDs.push(rom.id);
    },
    removeFromSelection(rom) {
      this._selectedIDs = this._selectedIDs.filter((id) => {
        return id !== rom.id;
      });
    },
    updateLastSelected(index) {
      this.lastSelectedIndex = index;
    },
<<<<<<< HEAD
    isTouchScreen(touchScreen) {
      this.touchScreen = touchScreen;
    },
    reset() {
      this.selected = [];
=======
    resetSelection() {
      this._selectedIDs = [];
>>>>>>> 8fbf2211
      this.lastSelectedIndex = -1;
    },
  },
});<|MERGE_RESOLUTION|>--- conflicted
+++ resolved
@@ -1,15 +1,13 @@
 import { defineStore } from "pinia";
 
 export default defineStore("roms", {
-<<<<<<< HEAD
-  state: () => ({ selected: [], lastSelectedIndex: -1, touchScreen: false }),
-=======
   state: () => ({
     _all: [],
     _filteredIDs: [],
     _searchIDs: [],
     _selectedIDs: [],
     lastSelectedIndex: -1,
+    touchScreen: false
   }),
 
   getters: {
@@ -18,7 +16,6 @@
     searchRoms: (state) => state._all.filter((rom) => state._searchIDs.includes(rom.id)),
     selectedRoms: (state) =>  state._all.filter((rom) => state._selectedIDs.includes(rom.id)),
   },
->>>>>>> 8fbf2211
 
   actions: {
     // All roms
@@ -76,16 +73,11 @@
     updateLastSelected(index) {
       this.lastSelectedIndex = index;
     },
-<<<<<<< HEAD
     isTouchScreen(touchScreen) {
       this.touchScreen = touchScreen;
     },
-    reset() {
-      this.selected = [];
-=======
     resetSelection() {
       this._selectedIDs = [];
->>>>>>> 8fbf2211
       this.lastSelectedIndex = -1;
     },
   },
