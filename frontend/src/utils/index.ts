--- conflicted
+++ resolved
@@ -242,7 +242,6 @@
   }
 }
 
-<<<<<<< HEAD
 export const platformSlugEJSPlatformMap: Record<string, string> = {
   "3do": "3do",
   amiga: "amiga",
@@ -279,42 +278,4 @@
   virtualboy: "vb",
   wonderswan: "ws",
   "wonderswan-color": "ws",
-} as const;
-
-=======
->>>>>>> c5f79e08
-export const platformSlugEJSCoreMap: Record<string, string> = {
-  "3do": "opera",
-  amiga: "puae",
-  arcade: "mame2003_plus", // fbneo
-  atari2600: "stella2014",
-  atari5200: "a5200",
-  atari7800: "prosystem",
-  c64: "vice_x64",
-  colecovision: "gearcoleco",
-  jaguar: "virtualjaguar",
-  lynx: "handy",
-  "neo-geo-pocket": "mednafen_ngp",
-  "neo-geo-pocket-color": "mednafen_ngp",
-  nes: "fceumm",
-  "famicom": "fceumm",
-  n64: "mupen64plus_next",
-  nds: "melonds",
-  gba: "mgba",
-  gb: "gambatte",
-  "pc-fx": "mednafen_pcfx",
-  ps: "pcsx_rearmed",
-  psp: "ppsspp",
-  segacd: "genesis_plus_gx",
-  sega32: "picodrive",
-  gamegear: "genesis_plus_gx",
-  sms: "genesis_plus_gx",
-  "genesis-slash-megadrive": "genesis_plus_gx",
-  saturn: "yabause",
-  snes: "snes9x",
-  sfam: "snes9x",
-  "turbografx16--1": "mednafen_pce",
-  virtualboy: "beetle_vb",
-  wonderswan: "mednafen_wswan",
-  "wonderswan-color": "mednafen_wswan",
 } as const;