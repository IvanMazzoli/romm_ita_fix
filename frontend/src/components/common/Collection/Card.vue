--- conflicted
+++ resolved
@@ -1,13 +1,8 @@
 <script setup lang="ts">
 import type { Collection } from "@/stores/collections";
 import storeGalleryView from "@/stores/galleryView";
-<<<<<<< HEAD
 import { computed, ref, watchEffect } from "vue";
-import { useTheme } from "vuetify";
-=======
 import { getCollectionCoverImage, getFavoriteCoverImage } from "@/utils/covers";
-import { computed } from "vue";
->>>>>>> 0ea6b3d8
 
 // Props
 const props = withDefaults(
@@ -29,12 +24,15 @@
 );
 
 const galleryViewStore = storeGalleryView();
-<<<<<<< HEAD
 
 const memoizedCovers = ref({
   large: ["", ""],
   small: ["", ""],
 });
+
+const collectionCoverImage = computed(() =>
+  props.collection.name?.toLowerCase() == 'favourites' ? getFavoriteCoverImage(props.collection.name) : getCollectionCoverImage(props.collection.name),
+);
 
 watchEffect(() => {
   if (props.src) {
@@ -65,12 +63,12 @@
   if (largeCoverUrls.length < 2) {
     memoizedCovers.value = {
       large: [
-        `/assets/default/cover/big_${theme.global.name.value}_collection.png`,
-        `/assets/default/cover/big_${theme.global.name.value}_collection.png`,
+        collectionCoverImage.value,
+        collectionCoverImage.value,
       ],
       small: [
-        `/assets/default/cover/small_${theme.global.name.value}_collection.png`,
-        `/assets/default/cover/small_${theme.global.name.value}_collection.png`,
+        collectionCoverImage.value,
+        collectionCoverImage.value,
       ],
     };
     return;
@@ -89,14 +87,6 @@
 const secondCover = computed(() => memoizedCovers.value.large[1]);
 const firstSmallCover = computed(() => memoizedCovers.value.small[0]);
 const secondSmallCover = computed(() => memoizedCovers.value.small[1]);
-=======
-const collectionCoverImage = computed(() =>
-  getCollectionCoverImage(props.collection.name),
-);
-const favoriteCoverImage = computed(() =>
-  getFavoriteCoverImage(props.collection.name),
-);
->>>>>>> 0ea6b3d8
 </script>
 
 <template>
@@ -116,8 +106,7 @@
       }"
       :elevation="isHovering && transformScale ? 20 : 3"
     >
-<<<<<<< HEAD
-      <v-row v-if="showTitle" class="pa-1 justify-center bg-primary">
+      <v-row class="pa-1 justify-center bg-primary">
         <div
           :title="collection.name?.toString()"
           class="py-4 px-6 text-truncate text-caption"
@@ -136,72 +125,16 @@
             :lazy-src="firstSmallCover"
             :aspect-ratio="galleryViewStore.defaultAspectRatioCollection"
           />
-=======
-      <v-img
-        cover
-        :src="
-          src
-            ? src
-            : collection.has_cover
-              ? `/assets/romm/resources/${collection.path_cover_l}?ts=${collection.updated_at}`
-              : collection.name && collection.name.toLowerCase() == 'favourites'
-                ? favoriteCoverImage
-                : collectionCoverImage
-        "
-        :lazy-src="
-          src
-            ? src
-            : collection.has_cover
-              ? `/assets/romm/resources/${collection.path_cover_s}?ts=${collection.updated_at}`
-              : collection.name && collection.name.toLowerCase() == 'favourites'
-                ? favoriteCoverImage
-                : collectionCoverImage
-        "
-        :aspect-ratio="galleryViewStore.defaultAspectRatioCollection"
-      >
-        <template v-if="titleOnHover">
-          <v-expand-transition>
-            <div
-              v-if="isHovering || !collection.has_cover"
-              class="translucent-dark text-caption text-center text-white"
-            >
-              <v-list-item>{{ collection.name }}</v-list-item>
-            </div>
-          </v-expand-transition>
-        </template>
-
-        <div class="position-absolute append-inner">
-          <slot name="append-inner"></slot>
->>>>>>> 0ea6b3d8
         </div>
         <div class="split-image second-image">
           <v-img
-<<<<<<< HEAD
-=======
-            :src="collectionCoverImage"
->>>>>>> 0ea6b3d8
             cover
             :src="secondCover"
             :lazy-src="secondSmallCover"
             :aspect-ratio="galleryViewStore.defaultAspectRatioCollection"
           />
-<<<<<<< HEAD
         </div>
       </div>
-=======
-        </template>
-        <template #placeholder>
-          <div class="d-flex align-center justify-center fill-height">
-            <v-progress-circular
-              :width="2"
-              :size="40"
-              color="primary"
-              indeterminate
-            />
-          </div>
-        </template>
-      </v-img>
->>>>>>> 0ea6b3d8
       <v-chip
         v-if="showRomCount"
         class="bg-background position-absolute"
