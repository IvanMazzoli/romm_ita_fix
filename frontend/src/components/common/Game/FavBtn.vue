--- conflicted
+++ resolved
@@ -90,12 +90,7 @@
     rouded="0"
     size="small"
     variant="text"
-<<<<<<< HEAD
-    icon
     ><v-icon color="primary">{{
-=======
-    ><v-icon color="romm-accent-1">{{
->>>>>>> 88721611
       collectionsStore.isFav(rom) ? "mdi-star" : "mdi-star-outline"
     }}</v-icon></v-btn
   >
