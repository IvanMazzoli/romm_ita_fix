--- conflicted
+++ resolved
@@ -159,20 +159,8 @@
       />
 
       <v-card-text>
-<<<<<<< HEAD
         <v-row class="align-center" no-gutters>
           <v-col cols="12" md="12" lg="9">
-=======
-        <v-row
-          class="align-center"
-          no-gutters
-        >
-          <v-col
-            cols="12"
-            md="8"
-            lg="9"
-          >
->>>>>>> eb277808
             <v-text-field
               v-model="rom.name"
               class="py-2"
@@ -210,7 +198,6 @@
           </v-col>
           <v-col
             cols="12"
-<<<<<<< HEAD
             md="12"
             lg="3"
             :class="{
@@ -225,22 +212,7 @@
                     class="translucent"
                     :size="mdAndDown ? 'large' : 'small'"
                     @click="triggerFileInput"
-=======
-            md="4"
-            lg="3"
-          >
-            <cover
-              :class="{ 'mx-16': smAndDown, 'ml-2': md, 'my-4': smAndDown }"
-              :rom="rom"
-            >
-              <template #editable>
-                <v-chip-group class="position-absolute edit-cover pa-0">
-                  <v-chip
-                    class="translucent"
-                    size="small"
->>>>>>> eb277808
                     label
-                    @click="triggerFileInput"
                   >
                     <v-icon>mdi-pencil</v-icon>
                     <v-file-input
@@ -254,14 +226,9 @@
                   </v-chip>
                   <v-chip
                     class="translucent"
-<<<<<<< HEAD
                     :size="mdAndDown ? 'large' : 'small'"
                     @click="removeArtwork"
-=======
-                    size="small"
->>>>>>> eb277808
                     label
-                    @click="removeArtwork"
                   >
                     <v-icon class="text-red">
                       mdi-delete
