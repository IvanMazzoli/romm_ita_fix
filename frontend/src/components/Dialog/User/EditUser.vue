--- conflicted
+++ resolved
@@ -6,10 +6,7 @@
 
 const user = ref();
 const show = ref(false);
-<<<<<<< HEAD
-=======
 const usersStore = storeUsers();
->>>>>>> 8fbf2211
 
 const emitter = inject("emitter");
 emitter.on("showEditUserDialog", (userToEdit) => {
